--- conflicted
+++ resolved
@@ -9,12 +9,8 @@
 @info_route.get('/')
 @info_route.get('', include_in_schema=False)
 async def get_all_info():
-<<<<<<< HEAD
+    # TODO: why not app.config?
     return providers
-=======
-    # TODO: why not app.config?
-    return config.providers
->>>>>>> 664361fb
 
 
 @info_route.get('/{chain_id}', response_model=ProvidersConfigModel)
@@ -22,12 +18,8 @@
 async def get_info(
         chain_id: int = Path(None, description='Chain ID'),
 ) -> ProvidersConfigModel:
-<<<<<<< HEAD
+    # TODO: why not app.config?
     info = providers.get(str(chain_id))
-=======
-    # TODO: why not app.config?
-    info = config.providers.get(str(chain_id))
->>>>>>> 664361fb
     if not info:
         raise HTTPException(status_code=404, detail='Chain ID not found.')
     return info
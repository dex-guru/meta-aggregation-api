--- conflicted
+++ resolved
@@ -88,27 +88,7 @@
             approve_costs_per_provider[provider['name']] = 0
     return approve_costs_per_provider
 
-<<<<<<< HEAD
-
-=======
-# TODO: cache? saving nodes requests
-async def get_base_gas_price(chain_id: Optional[int], web3_url: Optional[str] = None) -> int:
-    # TODO: why we are not using pydantic decorator for validation?
-    logger.debug('Getting gas prices for network %s', chain_id)
-    if not web3_url and not chain_id:
-        raise ValueError('Either chain_id or web3_url must be provided')
-    if not web3_url:
-        # TODO get web3 url from public api
-        web3_url = config.WEB3_URL
-        # web3_url = await find_most_synced_node_in_pool(logger, get_chain_id_by_network(network))
-    w3 = Web3(CustomHTTPProvider(endpoint_uri=web3_url))
-    gas_price = w3.eth.gas_price
-    logger.info('Gas price for chain %s is %s', chain_id, gas_price)
-    return gas_price
-
-
 # TODO: cache?, partially at least
->>>>>>> 664361fb
 async def get_swap_meta_price(
         buy_token: str,
         sell_token: str,
@@ -121,16 +101,9 @@
         fee_recipient: Optional[str] = None,
         buy_token_percentage_fee: Optional[float] = None,
 ) -> List[MetaPriceModel]:
-<<<<<<< HEAD
+    # TODO: Add description, app.config?
     spender_addresses = providers[str(chain_id)]['market_order']
     web3_url = get_web3_url(chain_id)
-=======
-    # TODO: Add description, app.config?
-    spender_addresses = config.providers[str(chain_id)]['market_order']
-    # web3_url = await find_most_synced_node_in_pool(logger, get_chain_id_by_network(network))
-    # TODO get web3 url from public api
-    web3_url = config.WEB3_URL
->>>>>>> 664361fb
     erc20_contract = EVMBase(web3_url).get_erc20_contract(Web3.toChecksumAddress(sell_token))
     approve_costs = asyncio.create_task(get_approve_costs_per_provider(sell_token, erc20_contract,
                                                                        sell_amount, spender_addresses, taker_address))
